--- conflicted
+++ resolved
@@ -1,19 +1,3 @@
-pub use crate::document::DocumentStatus;
-use crate::document::get_document_status;
-use crate::utils::get_profile_key;
-use ::base64::DecodeError;
-use api::ApiProvider;
-use api::errors::ApiError;
-use api::types::relayer_light_register::{LiteRegisterData, LiteRegisterRequest};
-use api::types::verify_sod::{
-    Attributes, Data, DocumentSod, VerifySodRequest, VerifySodResponse, ZkProof,
-};
-use contracts::{ContractsError, ContractsProviderConfig};
-pub use document::RarimePassport;
-use proofs::ProofError;
-use simple_asn1::to_der;
-use thiserror::Error;
-pub use utils::rarime_utils;
 pub mod masters_certificate_pool;
 pub mod passport;
 pub mod rfc;
@@ -28,7 +12,7 @@
 
 #[derive(Debug, Clone)]
 pub struct RarimeUserConfiguration {
-    pub user_private_key: [u8; 32],
+    pub user_private_key: Option<[u8; 32]>,
 }
 #[derive(Debug, Clone)]
 pub struct RarimeAPIConfiguration {
@@ -39,7 +23,6 @@
 #[derive(Debug, Clone)]
 pub struct RarimeContractsConfiguration {
     pub state_keeper_contract_address: String,
-    pub lite_registration_contract_address: String,
 }
 
 #[derive(Debug, Clone)]
@@ -71,36 +54,6 @@
                 .clone(),
         };
 
-        let private_key: [u8; 32] = self.config.user_configuration.user_private_key.clone();
-
-        let profile_key = get_profile_key(&private_key)?;
-
-        let passport_key = passport.get_passport_key()?;
-
-        let result = get_document_status(&passport_key, &profile_key, config).await?;
-
-        Ok(result)
-    }
-
-<<<<<<< HEAD
-    fn get_register_proof(&mut self, passport: &RarimePassport) -> Result<Vec<u8>, RarimeError> {
-        let private_key: [u8; 32] = self.config.user_configuration.user_private_key.clone();
-
-        let profile_key = get_profile_key(&private_key)?;
-
-        let result = passport.prove_dg1(&profile_key)?;
-
-        Ok(result)
-    }
-
-=======
->>>>>>> d99ba95a
-    pub async fn light_registration(
-        &mut self,
-        passport: &RarimePassport,
-    ) -> Result<VerifySodResponse, RarimeError> {
-<<<<<<< HEAD
-=======
         let private_key: [u8; 32] = match self.config.user_configuration.user_private_key.clone() {
             Some(key) => key,
             None => {
@@ -109,7 +62,28 @@
                 new_key
             }
         };
->>>>>>> d99ba95a
+
+        let profile_key = get_profile_key(&private_key)?;
+
+        let passport_key = passport.get_passport_key()?;
+
+        let result = get_document_status(&passport_key, &profile_key, config).await?;
+
+        Ok(result)
+    }
+
+    pub async fn light_registration(
+        &mut self,
+        passport: &RarimePassport,
+    ) -> Result<VerifySodResponse, RarimeError> {
+        let private_key: [u8; 32] = match self.config.user_configuration.user_private_key.clone() {
+            Some(key) => key,
+            None => {
+                let new_key = RarimeUtils::generate_bjj_private_key()?;
+                self.config.user_configuration.user_private_key = Some(new_key);
+                new_key
+            }
+        };
         let api_provider = ApiProvider::new(&self.config.api_configuration.rarime_api_url)?;
 
         let verify_sod_request = VerifySodRequest {
@@ -152,24 +126,6 @@
 
         let verify_sod_response = api_provider.verify_sod(&verify_sod_request).await?;
 
-        let calldata: Vec<u8> = vec![];
-
-        let lite_register_transact_request = LiteRegisterRequest {
-            data: LiteRegisterData {
-                tx_data: format!("0x{}", hex::encode(calldata)),
-                no_send: false,
-                destination: self
-                    .config
-                    .contracts_configuration
-                    .lite_registration_contract_address
-                    .clone(),
-            },
-        };
-
-        let verify_sod_response = api_provider
-            .relayer_light_register(&lite_register_transact_request)
-            .await?;
-
         return Ok(verify_sod_response);
     }
 }
@@ -182,8 +138,6 @@
     }
 }
 
-<<<<<<< HEAD
-=======
 pub use crate::document::DocumentStatus;
 use crate::document::get_document_status;
 use crate::utils::get_profile_key;
@@ -199,7 +153,6 @@
 use thiserror::Error;
 pub use utils::rarime_utils;
 
->>>>>>> d99ba95a
 #[derive(Error, Debug)]
 pub enum RarimeError {
     #[error("failed to parse asn1 data")]
